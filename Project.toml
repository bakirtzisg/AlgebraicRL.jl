name = "AlgebraicRL"
uuid = "c16e2c52-81b3-496d-9adf-f7ef61ccdb53"
authors = ["Georgios Bakirtzis", "Tyler Ingebrand"]
version = "0.1.0"

[deps]
AlgebraicDynamics = "5fd6ff03-a254-427e-8840-ba658f502e32"
Catlab = "134e5e36-593f-5add-ad60-77f754baafbe"
DifferentialEquations = "0c46a032-eb83-5123-abaf-570d42b7fbaa"
Flux = "587475ba-b771-5e3f-ad9e-33799f191a9c"
GR = "28b8d3ca-fb5f-59d9-8090-bfdbd6d07a71"
IntervalSets = "8197267c-284f-5f27-9208-e0e47529a953"
LabelledArrays = "2ee39098-c373-598a-b85f-a56591580800"
Pkg = "44cfe95a-1eb2-52ea-b672-e2afdf69b78f"
Plots = "91a5bcdd-55d7-5caf-9e0b-520d859cae80"
PyCall = "438e738f-606a-5dbb-bf0a-cddfbfd45ab0"
PyPlot = "d330b81b-6aea-500a-939a-2ce795aea3ee"
Random = "9a3f8284-a2c9-5f02-9a11-845980a1fd5c"
ReinforcementLearning = "158674fc-8238-5cab-b5ba-03dfc80d1318"
StableRNGs = "860ef19b-820b-49d6-a774-d7a799459cd3"
StatsBase = "2913bbd2-ae8a-5f71-8c99-4fb6c76f3a91"

[compat]
DifferentialEquations = "^6.16.0, 7"
<<<<<<< HEAD
GR = "0.64"
=======
Flux = "0.13"
Plots = "1"
LabelledArrays = "1"
>>>>>>> 48bd77a8
julia = "1.0"

[extras]
Test = "8dfed614-e22c-5e08-85e1-65c5234f0b40"

[targets]
test = ["Test"]<|MERGE_RESOLUTION|>--- conflicted
+++ resolved
@@ -22,13 +22,10 @@
 
 [compat]
 DifferentialEquations = "^6.16.0, 7"
-<<<<<<< HEAD
 GR = "0.64"
-=======
 Flux = "0.13"
 Plots = "1"
 LabelledArrays = "1"
->>>>>>> 48bd77a8
 julia = "1.0"
 
 [extras]
