--- conflicted
+++ resolved
@@ -23,14 +23,11 @@
 [compat]
 Catlab = "0.13"
 DifferentialEquations = "^6.16.0, 7"
-<<<<<<< HEAD
 IntervalSets = "0.7"
-=======
 GR = "0.64"
 Flux = "0.13"
 Plots = "1"
 LabelledArrays = "1"
->>>>>>> 660f40d5
 julia = "1.0"
 
 [extras]
